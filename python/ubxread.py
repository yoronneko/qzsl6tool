--- conflicted
+++ resolved
@@ -25,10 +25,7 @@
 import libcolor
 from   alstread import checksum
 from   septread import u4perm
-<<<<<<< HEAD
 from   librtcm  import rtk_crc24q
-=======
->>>>>>> 9843f6d0
 
 try:
     import bitstring
@@ -42,18 +39,10 @@
 LEN_L1CA = 300  # message length of GPS & QZS L1C/A, L2C, L5
 LEN_L1OF =  85  # message length of GLO L1OF, L2OF
 LEN_L1S  = 250  # message length of QZS L1S & SBAS L1C/A
-<<<<<<< HEAD
 LEN_B1I  = 300  # message length of BDS B1I, B2I
 
 class UbxReceiver:
     payload_prev = bitstring.BitStream()  # previous payload
-=======
-LEN_INAV = 240  # message length of GAL I/NAV
-LEN_B1I  = 300  # message length of BDS B1I, B2I
-
-class UbxReceiver:
-    prn_prev =  0  # previous PRN
->>>>>>> 9843f6d0
 
     def __init__(self, fp_disp, ansi_color):
         self.fp_disp   = fp_disp
@@ -122,7 +111,6 @@
         self.gnssname = gnssname
         self.signame  = signame
         self.satname  = f'{gnssname}{svid:02d}'
-<<<<<<< HEAD
         if   signame == 'L1S' or gnssname == 'S':     # QZS L1S or SBAS L1C/A
             self.payload = bitstring.BitStream(payload_perm)[:LEN_L1S+6]
         elif signame == 'E1B' or signame == 'E5bI':   # GAL I/NAV
@@ -147,33 +135,12 @@
             self.payload = bitstring.BitStream(payload_perm)[:LEN_B1I+4]
         else:
             raise Exception(f'unknown signal: {signame}')
-=======
-        if signame == 'L1S' or gnssname == 'S':
-            self.payload = bitstring.ConstBitStream(payload_perm)[:LEN_L1S+2]
-            paylast = bitstring.ConstBitStream(payload_perm)[LEN_L1S:]
-        elif   signame == 'L1CA' or signame == 'L2CM':
-            self.payload = bitstring.ConstBitStream(payload_perm)[:LEN_L1CA+4]
-            paylast = bitstring.ConstBitStream(payload_perm)[LEN_L1CA:]
-        elif signame == 'E1B' or signame == 'E5bI':
-            self.payload = bitstring.ConstBitStream(payload_perm)[:LEN_INAV+4]
-            paylast = bitstring.ConstBitStream(payload_perm)[LEN_INAV:]
-        elif signame == 'L1OF' or signame == 'L2OF':
-            self.payload = bitstring.ConstBitStream(payload_perm)[:LEN_L1OF+3]
-            paylast = bitstring.ConstBitStream(payload_perm)[LEN_L1OF:]
-        elif signame == 'B1I' or signame == 'B2I':
-            self.payload = bitstring.ConstBitStream(payload_perm)[:LEN_B1I+4]
-            paylast = bitstring.ConstBitStream(payload_perm)[LEN_B1I:]
-        else:
-            raise Exception(f'unknown signal: {signame}')
-        #print(signame, paylast.bin)
->>>>>>> 9843f6d0
         self.msg = \
             self.msg_color.fg('green')  + f'{self.satname:4s} ' + \
             self.msg_color.fg('yellow') + f'{self.signame:4s} ' + \
             self.msg_color.fg() + f'{self.payload.hex}'
         return True
 
-<<<<<<< HEAD
     def decode_qzsl1s(self, args):
         ''' retruns decoded raww
             format: [PRN(8)][RAW(250)][padding(6)]...
@@ -184,20 +151,6 @@
         l1s = bitstring.BitStream(uint=self.prn, length=8) + self.payload
         self.payload_prev = self.payload
         return l1s.tobytes()
-=======
-    def decode_qzsl1s(self):
-        prn = self.svid
-        if self.signame == 'L1S':
-            prn = self.svid + 182
-        l1s = bitstring.BitStream()
-        if not self.prn_prev:
-            l1s += bitstring.Bits(uint=prn, length=8)
-            self.prn_prev = prn
-        l1s += bitstring.Bits(uint= 0, length=12)  # GPS week
-        l1s += bitstring.Bits(uint=18, length=20)  # GPS time
-        l1s += self.payload[:LEN_L1S]
-        self.l1s = l1s.tobytes()
->>>>>>> 9843f6d0
 
     def decode_qzsl1s_qzqsm(self, args):
         ''' returns decoded nmea text
@@ -261,7 +214,6 @@
     group = parser.add_mutually_exclusive_group()
     group.add_argument('--l1s',
         help='send QZS L1S messages to stdout', action='store_true')
-<<<<<<< HEAD
     group.add_argument('--qzqsm',
         help='send QZS L1S DCR NMEA messages to stdout', action='store_true')
     group.add_argument('--sbas',
@@ -270,16 +222,6 @@
         help='send GAL I/NAV messages to stdout', action='store_true')
     parser.add_argument('-d', '--duplicate',
         help='allow duplicate QZS L1S DCR NMEA sentences (currently, all QZS sats send the same DCR messages)', action='store_true')
-=======
-    parser.add_argument('--qzqsm',
-        help='send QZS L1S DCR NMEA messages to stdout', action='store_true')
-    parser.add_argument('--sbas',
-        help='send SBAS messages to stdout', action='store_true')
-    parser.add_argument('--duplicate',
-        help='allow duplicate QZS L1S DCR NMEA sentences (currently, all QZS sats send the same DCR messages)', action='store_true')
-    parser.add_argument('--inav',
-        help='send GAL I/NAV messages to stdout', action='store_true')
->>>>>>> 9843f6d0
     parser.add_argument(
         '-c', '--color', action='store_true',
         help='apply ANSI color escape sequences even for non-terminal.')
